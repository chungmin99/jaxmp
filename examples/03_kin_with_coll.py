--- conflicted
+++ resolved
@@ -20,13 +20,8 @@
 import viser.extras
 
 from jaxmp import JaxKinTree, RobotFactors
-<<<<<<< HEAD
-from jaxmp.coll import Plane, RobotColl, Sphere, CollGeom
-from jaxmp.extras._urdf_loader import load_urdf
-=======
 from jaxmp.coll import Plane, RobotColl, Sphere, CollGeom, link_to_spheres
 from jaxmp.extras.urdf_loader import load_urdf
->>>>>>> b192178d
 
 
 def main(
