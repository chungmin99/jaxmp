--- conflicted
+++ resolved
@@ -20,11 +20,7 @@
 import viser
 import viser.extras
 
-<<<<<<< HEAD
 from jaxmp import JaxKinTree, RobotFactors
-=======
-from jaxmp import JaxKinTree
->>>>>>> cf9dfee6
 from jaxmp.coll import Plane, RobotColl, Sphere, CollGeom
 from jaxmp.extras.urdf_loader import load_urdf
 
@@ -176,7 +172,6 @@
 
         urdf_vis.update_cfg(onp.array(joints))
 
-<<<<<<< HEAD
         coll = robot_coll.at_joints(kin, joints)
         assert isinstance(coll, CollGeom)
         dist = collide(coll, coll.reshape(-1, 1)).dist
@@ -184,22 +179,6 @@
         dist = dist[coll_list[:, 0], coll_list[:, 1]]
         self_coll_value.value = dist.min().item()
 
-=======
-        assert isinstance(robot_coll.coll, CollGeom)
-        coll = robot_coll.coll.transform(
-            jaxlie.SE3(
-                kin.forward_kinematics(joints)[..., robot_coll.link_joint_idx, :]
-            )
-        )
-        self_coll_value.value = (
-            (
-                collide(coll, coll.reshape(-1, 1)).dist.squeeze()
-                * robot_coll.self_coll_matrix
-            )
-            .min()
-            .item()
-        )
->>>>>>> cf9dfee6
         world_coll_value.value = min(
             collide(coll, ground_obs).dist.min().item(),
             collide(coll, curr_sphere_obs).dist.min().item(),
