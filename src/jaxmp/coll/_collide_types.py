"""
Small wrapper around mjx collision functions to handle batched geometries,
This avoids dealing with the MJX model and data structures directly.

Uses the MJX private API, may break in future versions.
"""

from __future__ import annotations

import abc
from typing import cast

import trimesh
import scipy
import jax
import numpy as onp
import jax.numpy as jnp
import jaxlie
from jaxtyping import Float
import jax_dataclasses as jdc

from mujoco.mjx._src.types import ConvexMesh
from mujoco.mjx._src.mesh import _get_face_norm, _get_edge_normals


@jdc.pytree_dataclass
class CollGeom(abc.ABC):
    pose: Float[jaxlie.SE3, "*batch 7"]  # SE3.
    size: Float[jax.Array, "*batch 3"]  # Object shape (e.g., radii, height).

    @property
    def pos(self):
        return self.pose.translation()

    @property
    def mat(self):
        return self.pose.rotation().as_matrix()

    def get_batch_axes(self):
        return self.pose.get_batch_axes()

    def broadcast_to(self, *shape):
        with jdc.copy_and_mutate(self, validate=False) as _self:
            _self.pose = jaxlie.SE3(jnp.broadcast_to(_self.pose.wxyz_xyz, (*shape, 7)))
            _self.size = jnp.broadcast_to(_self.size, shape + (3,))
        return _self

    def reshape(self, *shape):
        with jdc.copy_and_mutate(self, validate=False) as _self:
            _self.pose = jaxlie.SE3(_self.pose.wxyz_xyz.reshape(shape + (7,)))
            _self.size = _self.size.reshape(shape + (3,))
        return _self

    def transform(self, tf: jaxlie.SE3):
        with jdc.copy_and_mutate(self, validate=False) as _self:
            _self.pose = tf @ _self.pose
            _self.size = jnp.broadcast_to(
                _self.size, _self.pose.get_batch_axes() + (3,)
            )
        return _self

    def slice(self, *index):
        with jdc.copy_and_mutate(self, validate=False) as _self:
            _self.pose = jaxlie.SE3(_self.pose.wxyz_xyz[*index, :])
            _self.size = self.size[*index, :]
        return _self

    def to_trimesh(self) -> trimesh.Trimesh:
        _self = jax.tree.map(lambda x: x.reshape(-1, x.shape[-1]), self)

        meshes = [trimesh.Trimesh()]
        for i in range(_self.get_batch_axes()[0]):
            meshes.append(
                self._create_one_mesh(_self.pos[i], _self.mat[i], _self.size[i])
            )

        return cast(trimesh.Trimesh, trimesh.util.concatenate(meshes))

    @abc.abstractmethod
    def _create_one_mesh(
        self,
        pos: Float[jax.Array, "3"],
        mat: Float[jax.Array, "3 3"],
        size: Float[jax.Array, "3"],
    ):
        raise NotImplementedError


@jdc.pytree_dataclass
class Plane(CollGeom):
    @staticmethod
    def from_point_and_normal(point: jax.Array, normal: jax.Array) -> Plane:
        batch_axes = point.shape[:-1]
        assert point.shape[-1] == 3

        mat = Plane._normal_to_SO3(normal)
        assert mat.shape[:-2] == batch_axes

        size = jnp.zeros(batch_axes + (3,))
        pose = jaxlie.SE3.from_rotation_and_translation(
            jaxlie.SO3.from_matrix(mat),  # SO3
            point,
        )
        return Plane(pose=pose, size=size)

    @staticmethod
    def _normal_to_SO3(normal: jax.Array) -> jax.Array:
        # Align z-axis with normal.
        delta = normal + (
            jnp.sign(normal[..., 0] + 1e-6)[..., None]
            * jnp.roll(normal, shift=1, axis=-1)
        )
        x_axes = jnp.cross(normal, delta)
        x_axes = x_axes / (jnp.linalg.norm(x_axes, axis=-1, keepdims=True) + 1e-6)
        assert jnp.isclose(normal, x_axes).all(axis=-1).sum() == 0
        y_axes = jnp.cross(normal, x_axes)
        return jnp.stack([x_axes, y_axes, normal], axis=-1)

    def _create_one_mesh(self, pos: jax.Array, mat: jax.Array, size: jax.Array):
        plane = trimesh.creation.box(extents=[5, 5, 0.001])
        tf = onp.eye(4)
        tf[:3, :3] = mat
        tf[:3, 3] = pos
        plane.vertices = trimesh.transform_points(plane.vertices, tf)
        return plane


@jdc.pytree_dataclass
class Sphere(CollGeom):
    @staticmethod
    def from_center_and_radius(center: jax.Array, radius: jax.Array) -> Sphere:
        batch_axes = center.shape[:-1]
        assert center.shape[-1] == 3

        mat = jaxlie.SO3.identity(batch_axes).as_matrix()

        # Uses sphere.size[0] as the radius.
        assert radius.shape == batch_axes + (1,)

        size = jnp.zeros(batch_axes + (2,))
        size = jnp.concatenate([radius, size], axis=-1)
        pose = jaxlie.SE3.from_rotation_and_translation(
            jaxlie.SO3.from_matrix(mat),  # SO3
            center,
        )
        return Sphere(pose=pose, size=size)

    def _create_one_mesh(self, pos: jax.Array, mat: jax.Array, size: jax.Array):
        sphere = trimesh.creation.icosphere(radius=size[0].item())
        tf = onp.eye(4)
        tf[:3, 3] = pos
        sphere.vertices = trimesh.transform_points(sphere.vertices, tf)
        return sphere


@jdc.pytree_dataclass
class Capsule(CollGeom):
    @staticmethod
    def from_radius_and_height(
        radius: jax.Array, height: jax.Array, transform: jaxlie.SE3
    ) -> Capsule:
        batch_axes = transform.get_batch_axes()

        # Uses cylinder.size[0] as the radius and cylinder.size[1] as the height.
        segment = height / 2
        shape = jnp.concatenate([radius, segment, jnp.zeros_like(radius)], axis=-1)
        shape = jnp.broadcast_to(shape, batch_axes + (3,))

        return Capsule(pose=transform, size=shape)

    @staticmethod
    def from_min_cylinder(mesh: trimesh.Trimesh) -> Capsule:
        """
        Approximate a minimum bounding capsule for a mesh using a minimum cylinder.
        """
        import trimesh.bounds

        results = trimesh.bounds.minimum_cylinder(mesh)

        assert "transform" in results
        assert "radius" in results
        assert "height" in results

        tf_mat = results["transform"]
        radius = results["radius"]
        height = results["height"]
        tf = jaxlie.SE3.from_matrix(tf_mat)

        cap = Capsule.from_radius_and_height(
            radius=jnp.array([radius]),
            height=jnp.array([height]),
            transform=tf,
        )

        return cap

    def _create_one_mesh(self, pos: jax.Array, mat: jax.Array, size: jax.Array):
        # Trimesh capsule puts the hemisphere origins at 1) origin, and 2) height along z-axis.
        segment = size[1].item()
        capsule = trimesh.creation.capsule(
<<<<<<< HEAD
            radius=size[0].item(), height=segment * 2
=======
            radius=size[0].item(), height=size[1].item() * 2
>>>>>>> ac51b53b
        )
        tf = onp.eye(4)
        tf[:3, :3] = mat
        tf[:3, 3] = pos
        capsule.vertices = trimesh.transform_points(capsule.vertices, tf)
        return capsule


@jdc.pytree_dataclass
class Ellipsoid(CollGeom):
    @staticmethod
    def from_center_and_abc(center: jax.Array, abc: jax.Array) -> Ellipsoid:
        batch_axes = center.shape[:-1]
        assert center.shape[-1] == 3

        mat = jaxlie.SO3.identity(batch_axes).as_matrix()

        # Uses ellipsoid.size as the radii.
        assert abc.shape == batch_axes + (3,)
        pose = jaxlie.SE3.from_rotation_and_translation(
            jaxlie.SO3.from_matrix(mat),  # SO3
            center,
        )
        return Ellipsoid(pose=pose, size=abc)

    def _create_one_mesh(self, pos: jax.Array, mat: jax.Array, size: jax.Array):
        ellipsoid = trimesh.creation.icosphere(radius=size[0].item())
        ellipsoid.apply_scale(size)
        tf = onp.eye(4)
        tf[:3, 3] = pos
        ellipsoid.vertices = trimesh.transform_points(ellipsoid.vertices, tf)
        return ellipsoid


@jdc.pytree_dataclass
class Cylinder(CollGeom):
    @staticmethod
    def from_radius_and_height(
        radius: jax.Array, height: jax.Array, transform: jaxlie.SE3
    ) -> Cylinder:
        batch_axes = transform.get_batch_axes()

        # Uses cylinder.size[0] as the radius and cylinder.size[1] as the height.
        segment = height / 2
        shape = jnp.concatenate([radius, segment, jnp.zeros_like(radius)], axis=-1)
        shape = jnp.broadcast_to(shape, batch_axes + (3,))

        return Cylinder(pose=transform, size=shape)

    @staticmethod
    def from_min_cylinder(mesh: trimesh.Trimesh) -> Cylinder:
        """
        Approximate a minimum bounding cylinder for a mesh.
        """
        import trimesh.bounds

        results = trimesh.bounds.minimum_cylinder(mesh)

        assert "transform" in results
        assert "radius" in results
        assert "height" in results

        tf_mat = results["transform"]
        radius = results["radius"]
        height = results["height"]
        tf = jaxlie.SE3.from_matrix(tf_mat)

        cap = Cylinder.from_radius_and_height(
            radius=jnp.array([radius]),
            height=jnp.array([height]),
            transform=tf,
        )
        return cap

    def _create_one_mesh(self, pos: jax.Array, mat: jax.Array, size: jax.Array):
        cylinder = trimesh.creation.cylinder(
            radius=size[0].item(), height=size[1].item() * 2
        )
        tf = onp.eye(4)
        tf[:3, :3] = mat
        tf[:3, 3] = pos
        cylinder.vertices = trimesh.transform_points(cylinder.vertices, tf)
        return cylinder


@jdc.pytree_dataclass
class Convex(CollGeom):
    # Experimental. May be slightly buggy.
    mesh_info: ConvexMesh
    offset_to_origin: Float[jax.Array, "*batch 3"]

    @staticmethod
    def from_mesh(
        mesh: trimesh.Trimesh,
        n_verts: int = 32,
        batch_axes: tuple[int, ...] = (),
    ) -> Convex:
        """
        Create geometry from convex mesh.
        """
        # Make the meshes convex.
        mesh = mesh.convex_hull

        # TODO Check why we must ensure that the mesh includes the origin.
        # Found that this is necessary for convex collisions to work!
        offset_to_origin = jnp.array(mesh.centroid)
        mesh.vertices -= mesh.centroid

        # Decimate the mesh, to make convex-convex feasible.
        mesh = Convex.decimate(mesh, n_verts=n_verts)
        mesh_info = Convex._get_mesh_mjx(mesh)

        tf = jaxlie.SE3.identity(batch_axes)

        # `size` isn't used for convex meshes -- and we can't use it for th mesh index either,
        # because that would mean we can have dynamically sized arrays (if N(mesh1) != N(mesh2)).
        size = jnp.zeros(batch_axes + (3,))

        return Convex(
            pose=tf,
            size=size,  # unused.
            mesh_info=mesh_info,
            offset_to_origin=offset_to_origin,
        )

    def _create_one_mesh(self, pos: jax.Array, mat: jax.Array, size: jax.Array):
        mesh = cast(
            trimesh.Trimesh,
            trimesh.PointCloud(
                self.mesh_info.vert,
            ).convex_hull,
        )
        mesh.fix_normals()
        mesh.vertices += self.offset_to_origin

        tf = onp.eye(4)
        tf[:3, :3] = mat
        tf[:3, 3] = pos
        mesh.apply_transform(tf)
        return mesh

    @staticmethod
    def decimate(mesh: trimesh.Trimesh, n_verts: int) -> trimesh.Trimesh:
        """
        Decimate a mesh to have `n_vert` vertices, for:
        - stacking mesh information, and
        - faster collision checks.

        According to https://mujoco.readthedocs.io/en/stable/mjx.html#mjx-the-sharp-bits,
        For reasonable performance, `n_vert` should be:
        - <200 for convex-primitive collisions.
        - <32 for convex-convex collisions.
        """
        hull = scipy.spatial.ConvexHull(mesh.vertices, qhull_options=f"TA{n_verts}")

        hull_verts = mesh.vertices[hull.vertices]
        hull_faces = onp.searchsorted(hull.vertices, hull.simplices.flatten()).reshape(
            -1, 3
        )

        _mesh = trimesh.Trimesh(vertices=hull_verts, faces=hull_faces)
        _mesh.fix_normals()
        return _mesh

    @staticmethod
    def _get_mesh_mjx(mesh) -> ConvexMesh:
        # Based on https://github.com/google-deepmind/mujoco/blob/43a7493d1739d5cb1618de6863f929d99c7a8822/mjx/mujoco/mjx/_src/mesh.py#L280.
        vert = onp.array(mesh.vertices)
        face = onp.array(mesh.faces)
        face_normal = _get_face_norm(vert, face)
        edge, edge_face_normal = _get_edge_normals(face, face_normal)
        face = vert[face]  # materialize full nface x nvert matrix

        return ConvexMesh(
            vert=jnp.array(vert),
            face=jnp.array(face),
            face_normal=jnp.array(face_normal),
            edge=jnp.array(edge),
            edge_face_normal=jnp.array(edge_face_normal),
        )<|MERGE_RESOLUTION|>--- conflicted
+++ resolved
@@ -198,11 +198,7 @@
         # Trimesh capsule puts the hemisphere origins at 1) origin, and 2) height along z-axis.
         segment = size[1].item()
         capsule = trimesh.creation.capsule(
-<<<<<<< HEAD
-            radius=size[0].item(), height=segment * 2
-=======
             radius=size[0].item(), height=size[1].item() * 2
->>>>>>> ac51b53b
         )
         tf = onp.eye(4)
         tf[:3, :3] = mat
