"""
Collision checking, by calling the mjx collision functions.
Accesses the MJX private api, and may break with future updates.

Some caveats:
- Returns all collision data: distance, normal, and point.
`from mujoco.mjx._src.math.make_frame` may slow things down.

- Seems ~2x slower than the old implementation.

"""

from __future__ import annotations

from dataclasses import dataclass
from typing import Callable

import jax
import jax.numpy as jnp
import jax_dataclasses as jdc
from jaxtyping import Float

from mujoco.mjx._src.collision_driver import _COLLISION_FUNC
from mujoco.mjx import GeomType

from ._collide_types import (
    CollGeom,
    Plane,
    Sphere,
    Capsule,
    Ellipsoid,
    Convex,
    Cylinder,
)


MJX_TO_COLL: dict[GeomType, type[CollGeom]] = {
    GeomType.PLANE: Plane,
    GeomType.SPHERE: Sphere,
    GeomType.CAPSULE: Capsule,
    GeomType.ELLIPSOID: Ellipsoid,
    GeomType.MESH: Convex,
    GeomType.CYLINDER: Cylinder,
}
COLL_TO_MJX: dict[type[CollGeom], GeomType] = {v: k for k, v in MJX_TO_COLL.items()}


@jdc.pytree_dataclass
class Collision:
    # Copy of `mujoco.mjx._src.collision_types`, but as a dataclass.
    # Track the largest contact interpenetration / closest distance, reducing over codim.
    dist: Float[jax.Array, "*batch"]
    pos: Float[jax.Array, "*batch 3"]
    frame: Float[jax.Array, "*batch 3 3"]

    @staticmethod
    def from_broadcast_shape(broadcast_shape) -> Collision:
        return Collision(
            dist=jnp.full(broadcast_shape, jnp.inf),
            pos=jnp.zeros(broadcast_shape + (3,)),
            frame=jnp.zeros(broadcast_shape + (3, 3)),
        )


def colldist_from_sdf(
    _dist: jax.Array,
<<<<<<< HEAD
    eta: jax.Array,
=======
    activation_dist: float = 0.05,
>>>>>>> ac51b53b
) -> jax.Array:
    """
    Convert a signed distance field to a collision distance field,
    based on https://arxiv.org/pdf/2310.17274#page=7.39.

    Args:
        dist: Signed distance field values, where sdf < 0 means collision (n_dists,).
        eta: Distance threshold for the SDF.

    Returns:
        Collision distance field values (n_dists,).
    """
    _dist = -_dist
    _dist = jnp.maximum(_dist, -activation_dist)
    _dist = jnp.where(
        _dist > 0,
        _dist + 0.5 * activation_dist,
        0.5 / activation_dist * (_dist + activation_dist) ** 2,
    )
    _dist = jnp.maximum(_dist, 0.0)
    _dist = -_dist
    return _dist


@jdc.jit
def collide(
    geom_0: CollGeom,
    geom_1: CollGeom,
) -> Collision:
    # Broadcast, and flatten, before feeding it in as input.
    # Each `Convex` body should have a single unique mesh!
    broadcast_shape = jnp.broadcast_shapes(
        geom_0.get_batch_axes(), geom_1.get_batch_axes()
    )
    geom_0 = geom_0.broadcast_to(*broadcast_shape).reshape(
        -1,
    )
    geom_1 = geom_1.broadcast_to(*broadcast_shape).reshape(
        -1,
    )

    # Retrieve the function -- while also shuffling all arguments.
    func, geom_0, geom_1 = _get_coll_func(geom_0, geom_1)

    # Quick wrapper for mjx collision functions...
    @dataclass
    class Model:
        geom_size: jax.Array
        mesh_convex: list

    @dataclass
    class Data:
        geom_xpos: jax.Array
        geom_xmat: jax.Array

    @jdc.pytree_dataclass
    class FunctionKey:
        types: jdc.Static[tuple]
        data_ids: jdc.Static[tuple]

    model = Model(
        geom_size=jnp.array([geom_0.size, geom_1.size]),
        mesh_convex=[
            None
            if not isinstance(geom_0, Convex)
            else jax.tree.map(
                lambda x: x, geom_0.mesh_info
            ),  # to shake off __mutability__.
            None
            if not isinstance(geom_1, Convex)
            else jax.tree.map(lambda x: x, geom_1.mesh_info),
        ],
    )
    data = Data(
        geom_xpos=jnp.array(
            [
                geom_0.pos
                if not isinstance(geom_0, Convex)
                else geom_0.pos + geom_0.offset_to_origin,
                geom_1.pos
                if not isinstance(geom_1, Convex)
                else geom_1.pos + geom_1.offset_to_origin,
            ]
        ),
        geom_xmat=jnp.array([geom_0.mat, geom_1.mat]),
    )
    key = FunctionKey(
        types=(COLL_TO_MJX[type(geom_0)], COLL_TO_MJX[type(geom_1)]),
        data_ids=(0, 1),
    )

    result = func(model, data, key, jnp.array([0, 1]))
    dist = result[0].reshape(broadcast_shape + (-1,))
    codim = dist.shape[-1]
    pos = result[1].reshape(broadcast_shape + (3, codim))
    frame = result[2].reshape(broadcast_shape + (3, 3, codim))

    # For now, return the _closest_ distance / collision.
    idx = jnp.argmin(dist, axis=-1)
    dist = jnp.take_along_axis(dist, idx[..., None], axis=-1)[..., 0]
    pos = jnp.take_along_axis(pos, idx[..., None, None], axis=-1)[..., 0]
    frame = jnp.take_along_axis(frame, idx[..., None, None, None], axis=-1)[..., 0]

    return Collision(dist=dist, pos=pos, frame=frame)


def _get_coll_func(geom_0, geom_1) -> tuple[Callable, CollGeom, CollGeom]:
    for key, func in _COLLISION_FUNC.items():
        if key[0] not in MJX_TO_COLL or key[1] not in MJX_TO_COLL:
            continue
        if isinstance(geom_0, MJX_TO_COLL[key[0]]) and isinstance(
            geom_1, MJX_TO_COLL[key[1]]
        ):
            return func, geom_0, geom_1
        elif isinstance(geom_0, MJX_TO_COLL[key[1]]) and isinstance(
            geom_1, MJX_TO_COLL[key[0]]
        ):
            return func, geom_1, geom_0
    else:
        raise NotImplementedError(
            f"Collision function not found for {geom_0} and {geom_1}."
        )<|MERGE_RESOLUTION|>--- conflicted
+++ resolved
@@ -64,11 +64,7 @@
 
 def colldist_from_sdf(
     _dist: jax.Array,
-<<<<<<< HEAD
-    eta: jax.Array,
-=======
     activation_dist: float = 0.05,
->>>>>>> ac51b53b
 ) -> jax.Array:
     """
     Convert a signed distance field to a collision distance field,
