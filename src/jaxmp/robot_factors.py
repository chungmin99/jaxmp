"""Common `jaxls` factors for robot control, via wrapping `JaxKinTree` and `RobotColl`."""

from typing import Optional, Sequence

import jax
from jax import Array
import jax.numpy as jnp
import jaxlie

import jaxls

from jaxmp.kinematics import JaxKinTree
from jaxmp.coll import CollGeom, collide, colldist_from_sdf, RobotColl


class RobotFactors:
    """Helper class for using `jaxls` factors with a `JaxKinTree` and `RobotColl`."""

    @staticmethod
    def get_var_class(
        kin: JaxKinTree, default_val: Optional[Array] = None
    ) -> type[jaxls.Var[Array]]:
        """Get the Variable class for this robot. Default value is `(limits_upper + limits_lower) / 2`."""
        if default_val is None:
            default_val = (kin.limits_upper + kin.limits_lower) / 2

        class JointVar(  # pylint: disable=missing-class-docstring
            jaxls.Var[Array],
            default_factory=lambda: default_val.copy(),
            tangent_dim=kin.num_actuated_joints,
            retract_fn=kin.get_retract_fn(),
        ): ...

        return JointVar

    @staticmethod
    def get_constrained_se3(
        freeze_base_xyz_xyz: Array,
    ) -> type[jaxls.Var[jaxlie.SE3]]:
        """Create a `SE3Var` with certain axes frozen.
        For all axes where it is 1, the corresponding update is ignored.
        """

        def retract_fn(transform: jaxlie.SE3, delta: jax.Array) -> jaxlie.SE3:
            """Same as jaxls.SE3Var.retract_fn, but removing updates on certain axes."""
            delta = delta * (1 - freeze_base_xyz_xyz)
            return jaxls.SE3Var.retract_fn(transform, delta)

        class ConstrainedSE3Var(
            jaxls.Var[jaxlie.SE3],
            default_factory=lambda: jaxlie.SE3.identity(),
            tangent_dim=jaxlie.SE3.tangent_dim,
            retract_fn=retract_fn,
        ): ...

        return ConstrainedSE3Var

    @staticmethod
    def ik_cost_factor(
        JointVarType: type[jaxls.Var[Array]],
        var_idx: jax.Array | int,
        kin: JaxKinTree,
        target_pose: jaxlie.SE3,
        target_joint_idx: jax.Array,
        weights: Array,
        BaseConstrainedSE3VarType: Optional[type[jaxls.Var[jaxlie.SE3]]] = None,
        base_se3_var_idx: Optional[jax.Array | int] = None,
        base_se3: Optional[jaxlie.SE3] = None,
        OffsetConstrainedSE3VarType: Optional[type[jaxls.Var[jaxlie.SE3]]] = None,
        offset_se3_var_idx: Optional[jax.Array | int] = None,
        offset_se3: Optional[jaxlie.SE3] = None,
    ) -> jaxls.Factor:
        """Pose cost."""

        def ik_cost(
            vals: jaxls.VarValues,
            kin: JaxKinTree,
            target_pose: jaxlie.SE3,
            target_joint_idx: jax.Array,
            var: jaxls.Var[Array],
            weights: Array,
            base_tf_var: jaxls.Var[jaxlie.SE3] | jaxlie.SE3 | None = None,
            ee_tf_var: jaxls.Var[jaxlie.SE3] | jaxlie.SE3 | None = None,
        ):
            # Handle world-to-base transform.
            joint_cfg: jax.Array = vals[var]
            if isinstance(base_tf_var, jaxls.Var):
                base_tf = vals[base_tf_var]
            elif isinstance(base_tf_var, jaxlie.SE3):
                base_tf = base_tf_var
            else:
                base_tf = jaxlie.SE3.identity()

            # Handle offset-to-target transform.
            if isinstance(ee_tf_var, jaxls.Var):
                ee_tf = vals[ee_tf_var]
            elif isinstance(ee_tf_var, jaxlie.SE3):
                ee_tf = ee_tf_var
            else:
                ee_tf = jaxlie.SE3.identity()

            Ts_joint_world = kin.forward_kinematics(joint_cfg)
            residual = (
                (
                    base_tf @ jaxlie.SE3(Ts_joint_world[target_joint_idx]) @ ee_tf
                ).inverse()
                @ (target_pose)
            ).log()
            weights = jnp.broadcast_to(weights, residual.shape)
            assert residual.shape == weights.shape
            return (residual * weights).flatten()

        # Handle optional base and offset transforms.
        # They may either be variables (optimizable) or fixed values.
        if BaseConstrainedSE3VarType is None or base_se3_var_idx is None:
            base_se3_var = None
        elif base_se3 is not None:
            base_se3_var = base_se3
        else:
            base_se3_var = BaseConstrainedSE3VarType(base_se3_var_idx)

        if OffsetConstrainedSE3VarType is None or offset_se3_var_idx is None:
            ee_se3_var = None
        elif offset_se3 is not None:
            ee_se3_var = offset_se3
        else:
            ee_se3_var = OffsetConstrainedSE3VarType(offset_se3_var_idx)

        return jaxls.Factor(
            ik_cost,
            (
                kin,
                target_pose,
                target_joint_idx,
                JointVarType(var_idx),
                weights,
                base_se3_var,
                ee_se3_var,
            ),
        )

    @staticmethod
    def limit_cost_factor(
        JointVarType: type[jaxls.Var[Array]],
        var_idx: jax.Array | int,
        kin: JaxKinTree,
        weights: Array,
    ) -> jaxls.Factor:
        """Limit cost."""

        def limit_cost(
            vals: jaxls.VarValues,
            kin: JaxKinTree,
            var: jaxls.Var[Array],
            weights: Array,
        ) -> Array:
            joint_cfg: jax.Array = vals[var]
            residual_upper = jnp.maximum(0.0, joint_cfg - kin.limits_upper)
            residual_lower = jnp.maximum(0.0, kin.limits_lower - joint_cfg)
            residual = residual_upper + residual_lower
            assert residual.shape == weights.shape
            return residual * weights

        return jaxls.Factor(limit_cost, (kin, JointVarType(var_idx), weights))

    @staticmethod
    def limit_vel_cost_factor(
        JointVarType: type[jaxls.Var[Array]],
        var_idx: jax.Array | int,
        kin: JaxKinTree,
        dt: float,
        weights: Array,
        prev_cfg: Optional[Array] = None,
        prev_var_idx: Optional[jax.Array] = None,
    ) -> jaxls.Factor:
        """Joint limit velocity cost."""

        def vel_limit_cost(
            vals: jaxls.VarValues,
            kin: JaxKinTree,
            var_curr: jaxls.Var[Array],
            var_prev: jaxls.Var[Array] | Array,
            dt: float,
            weights: Array,
        ) -> Array:
            prev = vals[var_prev] if isinstance(var_prev, jaxls.Var) else var_prev
            joint_vel = (vals[var_curr] - prev) / dt
            residual = jnp.maximum(0.0, jnp.abs(joint_vel) - kin.joint_vel_limit)
            assert residual.shape == weights.shape
            return residual * weights

        if prev_var_idx is not None:
            var_prev = JointVarType(prev_var_idx)
        elif prev_cfg is not None:
            var_prev = prev_cfg
        else:
            raise ValueError("Either prev_cfg or prev_var_idx must be provided.")

        return jaxls.Factor(
            vel_limit_cost,
            (kin, JointVarType(var_idx), var_prev, dt, weights),
        )

    @staticmethod
    def rest_cost_factor(
        JointVarType: type[jaxls.Var[Array]],
        var_idx: jax.Array | int,
        weights: Array,
    ) -> jaxls.Factor:
        """Bias towards joints at rest pose, specified by `default`."""

        def rest_cost(
            vals: jaxls.VarValues,
            var: jaxls.Var[Array],
            weights: Array,
        ) -> Array:
            default = var.default_factory()
            assert default is not None
            assert default.shape == vals[var].shape and default.shape == weights.shape
            return (vals[var] - default) * weights

        return jaxls.Factor(rest_cost, (JointVarType(var_idx), weights))

    @staticmethod
    def self_coll_factors(
        JointVarType: type[jaxls.Var[Array]],
        var_idx: jax.Array | int,
        kin: JaxKinTree,
        robot_coll: RobotColl,
        activation_dist: jax.Array | float,
        weights: jax.Array | float,
    ) -> Sequence[jaxls.Factor]:
        """Collision-scaled dist for self-collision.
        `activation_dist` and `weights` should be given in terms of the collision link pairs,
        e.g., through `RobotColl.coll_weight`.
        """

        # jaxls does not support static/varying treedefs, for batching.
        def self_coll_cost(
            vals: jaxls.VarValues,
            kin: JaxKinTree,
            robot_coll: RobotColl,
            var: jaxls.Var[Array],
            activation_dist: float,
            weights: float,
            indices_0: jax.Array,
            indices_1: jax.Array,
        ) -> Array:
            joint_cfg = vals[var]
            colls = robot_coll.at_joints(kin, joint_cfg)
            assert isinstance(colls, CollGeom)
            coll_0 = colls.slice(..., indices_0)
            coll_1 = colls.slice(..., indices_1)

            sdf = collide(coll_0, coll_1).dist
            return (
                colldist_from_sdf(sdf, activation_dist=activation_dist) * weights
            ).flatten()

        assert isinstance(robot_coll.coll, CollGeom)

        if isinstance(weights, float) or isinstance(weights, int):
            weights = jnp.full((len(robot_coll.self_coll_list),), weights)
        else:
            assert len(weights) == len(robot_coll.self_coll_list)

        if isinstance(activation_dist, float) or isinstance(activation_dist, int):
            activation_dist = jnp.full(
                (len(robot_coll.self_coll_list),), activation_dist
            )
        else:
            assert len(activation_dist) == len(robot_coll.self_coll_list)

        return [
            jaxls.Factor(
                self_coll_cost,
                (
                    kin,
                    robot_coll,
                    JointVarType(var_idx),
                    _activation_dist,
                    _weights,
                    robot_coll.link_to_colls[pair[0]],
                    robot_coll.link_to_colls[pair[1]],
                ),
            )
            for (pair, _activation_dist, _weights) in zip(
                robot_coll.self_coll_list,
                activation_dist,
                weights,
            )
        ]

    @staticmethod
    def get_world_coll_factors(
        JointVarType: type[jaxls.Var[Array]],
        joint_idx: jax.Array | int,
        kin: JaxKinTree,
        robot_coll: RobotColl,
        other: CollGeom,
<<<<<<< HEAD
        eta: jax.Array,
        weights: Array,
=======
        activation_dist: float | jax.Array,
        weights: float | jax.Array,
>>>>>>> ac51b53b
        base_tf_var: jaxls.Var[jaxlie.SE3] | jaxlie.SE3 | None = None,
    ) -> Sequence[jaxls.Factor]:
        """Collision-scaled dist for world collision."""

        def world_coll_cost(
            vals: jaxls.VarValues,
            kin: JaxKinTree,
            robot_coll: RobotColl,
            var: jaxls.Var[Array],
            other: CollGeom,
            eta: float,
            weights: float,
            base_tf_var: jaxls.Var[jaxlie.SE3] | jaxlie.SE3 | None,
            coll_indices: jax.Array,
        ) -> Array:
            joint_cfg = vals[var]
            if isinstance(base_tf_var, jaxls.Var):
                base_tf = vals[base_tf_var]
            elif isinstance(base_tf_var, jaxlie.SE3):
                base_tf = base_tf_var
            else:
                base_tf = jaxlie.SE3.identity()

            coll = robot_coll.at_joints(kin, joint_cfg)
            assert isinstance(coll, CollGeom)
            coll = coll.slice(..., coll_indices).transform(base_tf)

            sdf = collide(coll, other).dist
            return (colldist_from_sdf(sdf, activation_dist=eta) * weights).flatten()

        assert isinstance(robot_coll.coll, CollGeom)

        if isinstance(weights, float) or isinstance(weights, int):
            weights = jnp.full((len(robot_coll.coll_link_names),), weights)
        else:
            assert len(weights) == len(robot_coll.coll_link_names)

        if isinstance(activation_dist, float) or isinstance(activation_dist, int):
            activation_dist = jnp.full(
                (len(robot_coll.coll_link_names),), activation_dist
            )
        else:
            assert len(activation_dist) == len(robot_coll.coll_link_names)

        return [
            jaxls.Factor(
                world_coll_cost,
                (
                    kin,
                    robot_coll,
                    JointVarType(joint_idx),
                    other,
                    _activation_dist,
                    _weights,
                    base_tf_var,
                    robot_coll.link_to_colls[coll_idx],
                ),
            )
            for (coll_idx, _activation_dist, _weights) in zip(
                range(len(robot_coll.coll_link_names)),
                activation_dist,
                weights,
            )
        ]

    @staticmethod
    def smoothness_cost_factor(
        JointVarType: type[jaxls.Var[Array]],
        var_idx_curr: jax.Array | int,
        var_idx_past: jax.Array | int,
        weights: Array,
    ) -> jaxls.Factor:
        """Smoothness cost, for trajectories etc."""

        def smoothness_cost(
            vals: jaxls.VarValues,
            var_curr: jaxls.Var[Array],
            var_past: jaxls.Var[Array],
            weights: Array,
        ) -> Array:
            residual = vals[var_curr] - vals[var_past]
            assert residual.shape == weights.shape
            return residual * weights

        return jaxls.Factor(
            smoothness_cost,
            (
                JointVarType(var_idx_curr),
                JointVarType(var_idx_past),
                weights,
            ),
        )

    @staticmethod
    def manipulability_cost_factors(
        JointVarType: type[jaxls.Var[Array]],
        var_idx: jax.Array | int,
        kin: JaxKinTree,
        target_joint_indices: jax.Array,
        weights: float,
    ) -> list[jaxls.Factor]:
        """Manipulability cost."""

        def manipulability_cost(
            vals: jaxls.VarValues,
            kin: JaxKinTree,
            var: jaxls.Var[Array],
            target_joint_idx: int,
        ) -> Array:
            joint_cfg: jax.Array = vals[var]
            manipulability = RobotFactors.manip_yoshikawa(
                kin, joint_cfg, target_joint_idx
            )
            return ((1 / manipulability + 1e-6) * weights).flatten()

        return [
            jaxls.Factor(
                manipulability_cost,
                (kin, JointVarType(var_idx), target_joint_idx),
            )
            for target_joint_idx in target_joint_indices
        ]

    @staticmethod
    def manip_yoshikawa(
        kin: JaxKinTree,
        cfg: Array,
        target_joint_idx: int,
    ) -> Array:
        """Manipulability, as the determinant of the Jacobian."""
        jacobian = jax.jacfwd(
            lambda cfg: jaxlie.SE3(kin.forward_kinematics(cfg)).translation()
        )(cfg)[target_joint_idx]
        return jnp.sqrt(jnp.linalg.det(jacobian @ jacobian.T))<|MERGE_RESOLUTION|>--- conflicted
+++ resolved
@@ -298,13 +298,8 @@
         kin: JaxKinTree,
         robot_coll: RobotColl,
         other: CollGeom,
-<<<<<<< HEAD
-        eta: jax.Array,
-        weights: Array,
-=======
         activation_dist: float | jax.Array,
         weights: float | jax.Array,
->>>>>>> ac51b53b
         base_tf_var: jaxls.Var[jaxlie.SE3] | jaxlie.SE3 | None = None,
     ) -> Sequence[jaxls.Factor]:
         """Collision-scaled dist for world collision."""
